"""
main
~~~~
"""
import argparse
from copy import copy
from itertools import cycle
from pathlib import Path
import sys
import traceback
from warnings import warn

from bs4 import BeautifulSoup
import colorcet as cc
from IPython.core.display import display, HTML
import matplotlib.pyplot as plt
import numpy as np
import pandas as pd
from prettytable import PrettyTable
from scipy.stats import median_absolute_deviation
from seaborn.categorical import _BoxPlotter
from seaborn.utils import remove_na
import seaborn as sns

from parliament.analyze import FileCalculations


class ResultsContainer(object):

    def __init__(self, experiment_name, wmd_n):
        self.proc_results = []
        self.algos_used = []
        self.experiment_name = experiment_name
        self.raw_results = []
        self.results_dir = Path(__file__).parent.joinpath('results', experiment_name)
        # you can always crank the dpi up for paper time
        self.dpi = 200
        self.boot_resamples = 100
        self.wmd_n = wmd_n
        self.full_analysis_done = False
        self.scatter_marker_symbols = [
            'o', 'v', '^', '<', '>', 's', 'p', '*', 'h', 'P', 'X', 'D', 'd', 'H',
            '$\Join$', '$\clubsuit$', '$\spadesuit$', '$\heartsuit$', '$\$$',
            '$\dag$', '$\ddag$', '$\P$'
        ]

    def _draw_seaborn_boxplot_with_bootstrap(self, data, ax, medians=None, **kwargs):
        """
        Basically an exact replica of what happens in seaborn except for support of
        usermedians
        """
        plotter = _BoxPlotter(x=None, y=None, hue=None, data=data, order=None, hue_order=None,
                              orient=None, color=None, palette=None, saturation=.75, width=.8,
                              dodge=True, fliersize=5, linewidth=None)
        kwargs.update(dict(whis=1.5, showfliers=False))
        vert = plotter.orient == "v"

        props = {}
        for obj in ["box", "whisker", "cap", "median", "flier"]:
            props[obj] = kwargs.pop(obj + "props", {})

        for i, group_data in enumerate(plotter.plot_data):

            # Draw a single box or a set of boxes
            # with a single level of grouping
            box_data = np.asarray(remove_na(group_data))

            if medians is not None:
                artist_dict = ax.boxplot(box_data,
                                         vert=vert,
                                         patch_artist=True,
                                         positions=[i],
                                         widths=plotter.width,
                                         usermedians=[medians[i]],
                                         **kwargs)
            else:
                artist_dict = ax.boxplot(box_data,
                                         vert=vert,
                                         patch_artist=True,
                                         positions=[i],
                                         widths=plotter.width,
                                         **kwargs)
            color = plotter.colors[i]
            plotter.restyle_boxplot(artist_dict, color, props)

    def _bootstrap(self, col_vals):
        """
        So the bootstrapping procedure here is that we bootstrap the
        vector N times, then take the median from each vector n_i. After
        that we take the median again to return final result. We perform
        this same process with the IQR as well.
        """
        M = len(col_vals)
        percentiles = (25, 75)

        bs_index = np.random.randint(M, size=(self.boot_resamples, M))
        bsData = col_vals[bs_index]
        estimate = np.nanmedian(bsData, axis=1, overwrite_input=True)

        # this is basically the same thing that scipy.stats.iqr does
        iqr = np.median(np.nanpercentile(bsData, percentiles, axis=1), axis=1)
        return np.median(estimate), iqr

    def _change_td_to_bold(self, soup, td):
        """
        Change td tag so that interior text is boldfaced.
        """
        val = td.string
        td.clear()
        td.insert(0, soup.new_tag('b'))
        td.b.string = val

    def _mad_std_scatter(self, mad_std, use_wmd, plt_title, figname, algos_in_order, individual_patients, std_lim):
        """
        Perform scatter plot using with MAD and std information for each algorithm.
        """
        markers = cycle(self.scatter_marker_symbols)
        colors = [cc.cm.glasbey(i) for i in range(len(algos_in_order))]
        algo_dict = {algo: {'m': next(markers), 'c': colors[i]} for i, algo in enumerate(algos_in_order)}
        fig, ax = plt.subplots(figsize=(3*6.5, 3*2.5))

        if individual_patients:
            for i, algo in enumerate(algos_in_order):
                ax.scatter(
                    x=mad_std[algo][0],
                    y=mad_std[algo][1],
                    marker=algo_dict[algo]['m'],
                    color=algo_dict[algo]['c'],
                    label=algo,
                    alpha=0.4,
                    s=100,
                    zorder=1
                )

        for i, algo in enumerate(algos_in_order):
            ax.scatter(
                x=mad_std[algo][2],
                y=mad_std[algo][3],
                marker=algo_dict[algo]['m'],
                color=algo_dict[algo]['c'],
                label=algo if not individual_patients else None,
                alpha=.9,
                s=350,
                edgecolors='black',
                zorder=len(algos_in_order)+2-i,
                linewidths=1,
            )
        x = [mad_std[a][2] for a in algos_in_order]
        y = [mad_std[a][3] for a in algos_in_order]
        ax.tick_params(axis='x', labelsize=14)
        ax.tick_params(axis='y', labelsize=14)
        ax.set_ylabel('Standard Deviation ($\sigma$) of Algo', fontsize=16)
        ax.set_xlabel('MAD (Median Absolute Deviation) of (Compliance - Algo)', fontsize=16)
        if std_lim is not None and len(x) > 1:
            ax.set_xlim(-.1, np.mean(x)+std_lim*np.std(x))
            ax.set_ylim(-.4, np.mean(y)+std_lim*np.std(y))

        # draw a black line across origin lines in dark black
        preset_xlim = ax.get_xlim()
        preset_ylim = ax.get_ylim()
        ax.plot(preset_xlim, [0, 0], color='black', zorder=0, lw=2)
        ax.plot([0, 0], preset_ylim, color='black', zorder=0, lw=2)
        ax.set_xlim(preset_xlim)
        ax.set_ylim(preset_ylim)

        fig.legend(fontsize=16, loc='center right')
        ax.set_title(plt_title, fontsize=20)
        figname = str(self.results_dir.joinpath(figname).resolve()).replace('.png', '-use-wmd-{}.png'.format(use_wmd))
        fig.savefig(figname, dpi=self.dpi)

        # show table of boxplot results
        table = PrettyTable()
        table.field_names = ['Algorithm', 'Shorthand Name', 'MAD (Median Absolute Deviation)', 'Standard Deviation (std)']
        medians = np.array([mad_std[algo][2] for algo in algos_in_order])
        stds = np.array([mad_std[algo][3] for algo in algos_in_order])
        medians = medians.round(2)
        stds = stds.round(2)
        for i, algo in enumerate(algos_in_order):
            table.add_row([FileCalculations.algo_name_mapping[algo], algo, medians[i], stds[i]])

        soup = BeautifulSoup(table.get_html_string())
        min_median = np.nanargmin(medians)
        min_std = np.nanargmin(stds)
        # the +1 is because the header is embedded in a <tr> element
        min_med_elem = soup.find_all('tr')[min_median+1]
        min_std_elem = soup.find_all('tr')[min_std+1]

        self._change_td_to_bold(soup, min_med_elem.find_all('td')[2])
        self._change_td_to_bold(soup, min_std_elem.find_all('td')[3])

        display(HTML('<h2>{}</h2>'.format(plt_title)))
        display(HTML(soup.prettify()))
        plt.show(fig)
        return mad_std, algos_in_order

    def _show_breath_by_breath_algo_table(self, algos_in_order, medians, iqr, stds, title):
        """
        Show table of boxplot results for breath by breath analysis of algorithms.
        """
        table = PrettyTable()
        table.field_names = ['Algorithm', 'Shorthand Name', 'Median Diff', '25% IQR', '75% IQR', 'std']
        medians = medians.round(2)
        iqr = iqr.round(2)
        stds = stds.round(2)
        for i, algo in enumerate(algos_in_order):
            if not np.isnan(medians[i]):
                table.add_row([FileCalculations.algo_name_mapping[algo], algo, medians[i], iqr[i, 0], iqr[i, 1], stds[i]])
            else:
                table.add_row([FileCalculations.algo_name_mapping[algo], algo, '-', '-', '-', '-'])

        soup = BeautifulSoup(table.get_html_string())
        min_median = np.nanargmin(abs(medians))
        # XXX in the future we should revisit this before publication
        min_iqr_rel_to_0 = np.nanargmin(abs(iqr).sum(axis=1))
        min_std = np.nanargmin(stds)
        # the +1 is because the header is embedded in a <tr> element
        min_med_elem = soup.find_all('tr')[min_median+1]
        min_iqr_elem = soup.find_all('tr')[min_iqr_rel_to_0+1]
        min_std_elem = soup.find_all('tr')[min_std+1]

        self._change_td_to_bold(soup, min_med_elem.find_all('td')[2])
        self._change_td_to_bold(soup, min_iqr_elem.find_all('td')[3])
        self._change_td_to_bold(soup, min_iqr_elem.find_all('td')[4])
        self._change_td_to_bold(soup, min_std_elem.find_all('td')[5])

        display(HTML('<h2>{}</h2>'.format(title)))
        display(HTML(soup.prettify()))

    @classmethod
    def load_from_experiment_name(cls, experiment_name):
        """
        Load results container but even easier using the container.pkl obj
        """
        results_dir = Path(__file__).parent.joinpath('results', experiment_name)
        cls = pd.read_pickle(results_dir.joinpath('ResultsContainer.pkl'))
        # a bit dirty, but some older analyses dont have this attr
        try:
            cls.scatter_marker_symbols
        except AttributeError:
            cls.scatter_marker_symbols = [
                'o', 'v', '^', '<', '>', 's', 'p', '*', 'h', 'P', 'X', 'D', 'd', 'H',
                '$\Join$', '$\clubsuit$', '$\spadesuit$', '$\heartsuit$', '$\$$',
                '$\dag$', '$\ddag$', '$\P$'
            ]
        return cls

    def add_results_df(self, patient, dataframe):
        """
        Add file results to our overall results storage and perform some preprocessing.
        """
        dataframe['patient_id'] = patient
        dataframe['abs_bs'] = pd.to_datetime(dataframe['abs_bs'], format='%Y-%m-%d %H-%M-%S.%f')
        # just add the is_valid_plat col for convenience
        dataframe['is_valid_plat'] = False
        dataframe.loc[~dataframe.gold_stnd_compliance.isna(), 'is_valid_plat'] = True
        dataframe['gold_orig'] = dataframe['gold_stnd_compliance']
        self.raw_results.append(dataframe)

    def analyze_per_patient_df(self, df):
        """
        Helper method for analyze_results
        """
        row_results = []
        for patient_id, frame in df.groupby('patient_id'):
            # find MAD per patient, per algo
            algos_in_frame = set(df.columns).intersection(self.algos_used)
            for algo in algos_in_frame:
                row = [patient_id, algo]
                row.append(median_absolute_deviation(frame['{}_diff'.format(algo)], nan_policy='omit'))
                row.append(frame[algo].std())
                row.append(median_absolute_deviation(frame['{}_wmd'.format(algo)], nan_policy='omit'))
                row.append(frame['{}_wmd'.format(algo)].std())
                row_results.append(row)
        cols = ['patient_id', 'algo', 'mad_pt', 'std_pt', 'mad_wmd', 'std_wmd']
        return pd.DataFrame(row_results, columns=cols)

    def analyze_results(self):
        """
        Analyze all results obtained.

        1. Analyze results on a breath by breath basis
        2. Analyze results on a patient by patient basis
            1/2a. Obtain MAD (median absolute dev) between algo and gold stnd compliance
        """
        if isinstance(self.proc_results, list):
            warn('Called analyze_results before any results were collated. Call collate_data first!')
            return

        for algo in self.algos_used:
            self.proc_results['{}_diff'.format(algo)] = self.proc_results['gold_stnd_compliance'] - self.proc_results[algo]
        self.calc_wmd(self.proc_results)
        self.calc_async_index(self.proc_results)

        masks = self.get_masks()
        async_mask = masks['async']

        # analyze all per patient breaths
        self.pp_all = self.analyze_per_patient_df(self.proc_results)

        # analyze non-asynchronous breaths
        self.bb_no_async = self.proc_results[~async_mask]
        self.pp_no_async = self.analyze_per_patient_df(self.bb_no_async)

        # analyze all asynchronous breathing
        self.bb_async_results = self.proc_results[async_mask]
        self.pp_async_results = self.analyze_per_patient_df(self.bb_async_results)

        # analyze only volume control breaths
        self.bb_vc_only = self.proc_results[self.proc_results.ventmode == 'vc']
        self.pp_vc_only = self.analyze_per_patient_df(self.bb_vc_only)

        # analyze all artifact breathing
        self.bb_artifacts = self.proc_results[self.proc_results.artifact != 0]
        self.pp_artifacts = self.analyze_per_patient_df(self.bb_artifacts)

        # analyze non-asynchronous breathing VC only
        self.bb_vc_no_async = self.proc_results[(self.proc_results.ventmode == 'vc') & ~async_mask]
        self.pp_vc_no_async = self.analyze_per_patient_df(self.bb_vc_no_async)

        # analyze asynchronous breathing, VC only
        self.bb_vc_only_async = self.proc_results[(self.proc_results.ventmode == 'vc') & async_mask]
        self.pp_vc_only_async = self.analyze_per_patient_df(self.bb_vc_only_async)

        # analyze all PC only
        self.bb_pc_only = self.proc_results[(self.proc_results.ventmode == 'pc')]
        self.pp_pc_only = self.analyze_per_patient_df(self.bb_pc_only)

        # analyze non-asynchronous breathing PC only
        self.bb_pc_no_async = self.proc_results[(self.proc_results.ventmode == 'pc') & ~async_mask]
        self.pp_pc_no_async = self.analyze_per_patient_df(self.bb_pc_no_async)

        # analyze asynchronous breathing PC only
        self.bb_pc_only_async = self.proc_results[(self.proc_results.ventmode == 'pc') & async_mask]
        self.pp_pc_only_async = self.analyze_per_patient_df(self.bb_pc_only_async)

        # analyze all PRVC only
        self.bb_prvc_only = self.proc_results[(self.proc_results.ventmode == 'prvc')]
        self.pp_prvc_only = self.analyze_per_patient_df(self.bb_prvc_only)

        # analyze non-asynchronous breathing PRVC only
        self.bb_prvc_no_async = self.proc_results[(self.proc_results.ventmode == 'prvc') & ~async_mask]
        self.pp_prvc_no_async = self.analyze_per_patient_df(self.bb_prvc_no_async)

        # analyze asynchronous breathing PRVC only
        self.bb_prvc_only_async = self.proc_results[(self.proc_results.ventmode == 'prvc') & async_mask]
        self.pp_prvc_only_async = self.analyze_per_patient_df(self.bb_prvc_only_async)

        # analyze only pressure breathing
        self.bb_all_pressure_only = self.proc_results[self.proc_results.ventmode.isin(['pc', 'prvc'])]
        self.pp_all_pressure_only = self.analyze_per_patient_df(self.bb_all_pressure_only)

        # analyze non-asynchronous pressure related breathing. PC/PRVC
        self.bb_all_pressure_no_async = self.proc_results[(self.proc_results.ventmode.isin(['pc', 'prvc'])) & ~async_mask]
        self.pp_all_pressure_no_async = self.analyze_per_patient_df(self.bb_all_pressure_no_async)

        # analyze asynchronous pressure related breathing. PC/PRVC
        self.bb_all_pressure_only_async = self.proc_results[(self.proc_results.ventmode.isin(['pc', 'prvc'])) & async_mask]
        self.pp_all_pressure_only_async = self.analyze_per_patient_df(self.bb_all_pressure_only_async)

        # analyze breaths with no apparent efforting.
        self.bb_no_efforting = self.proc_results[masks['no_efforting']]
        self.pp_no_efforting = self.analyze_per_patient_df(self.bb_no_efforting)

        # analyze breaths for early efforting
        self.bb_early_efforting = self.proc_results[masks['early_efforting']]
        self.pp_early_efforting = self.analyze_per_patient_df(self.bb_early_efforting)

        # analyze breaths for inspiratory efforting
        self.bb_insp_efforting = self.proc_results[masks['insp_efforting']]
        self.pp_insp_efforting = self.analyze_per_patient_df(self.bb_insp_efforting)

        # analyze breaths for late efforting
        self.bb_exp_efforting = self.proc_results[masks['exp_efforting']]
        self.pp_exp_efforting = self.analyze_per_patient_df(self.bb_exp_efforting)

        # analyze breaths for all efforting
        self.bb_all_efforting = self.proc_results[masks['all_efforting']]
        self.pp_all_efforting = self.analyze_per_patient_df(self.bb_all_efforting)

        # save a processed results container because this method takes the
        # longest time out of all the other methods to run
        self.full_analysis_done = True
        pd.to_pickle(self, self.results_dir.joinpath('ResultsContainer.pkl'))

    def calc_wmd(self, df):
        """
        Calculates the windowed median deviation (WMD) of an algorithm for
        a set window size.

        Note: WM = window median
        """
        for patiend_id, pt_df in df.groupby('patient_id'):
            for algo in self.algos_used:
                df.loc[pt_df.index, '{}_wm'.format(algo)] = pt_df[algo].rolling(self.wmd_n, min_periods=1).apply(lambda x: np.nanmedian(x))

        for algo in self.algos_used:
            wm_colname = '{}_wm'.format(algo)
            wmd_colname = '{}_wmd'.format(algo)
            diff_colname = '{}_diff'.format(algo)
            df[wmd_colname] = df.gold_stnd_compliance - df[wm_colname]
            # make sure algo calcs are null if not available for specific mode
            if algo in FileCalculations.algos_unavailable_for_vc:
                df.loc[df.ventmode == 'vc', [wm_colname, wmd_colname, diff_colname]] = np.nan
            elif algo in FileCalculations.algos_unavailable_for_pc_prvc:
                df.loc[df.ventmode != 'vc', [wm_colname, wmd_colname, diff_colname]] = np.nan

    def calc_async_index(self, df):
        """
        Perform asynchrony index calculations on a dataset. The following calcs
        will be done

        * asynci
        * asynci_no_fam
        * bsi
        * dti
        * dci
        * fai
        * fai_no_fam
        * insp_effi

        We do index instead of frequency because you'll be able to compare
        across window size changes that way.
        """
        # make sure that dta is properly formatted
        df.loc[df.dta == 2, 'dta'] = 1
        # small posthoc fix for insp efforting
        df.loc[df.insp_efforting.isna(), 'insp_efforting'] = 0
        # make changes so we can handle flow async different cases
        df['fa_mild'] = 0
        df['fa_mod'] = 0
        df['fa_sev'] = 0
        df.loc[df.fa == 1, 'fa_mild'] = 1
        df.loc[df.fa == 2, 'fa_mod'] = 1
        df.loc[df.fa == 3, 'fa_sev'] = 1

        index_to_async_mapping = [
            ('asynci', ['bsa', 'dta', 'fa_mild', 'fa_mod', 'fa_sev', 'static_dca', 'dyn_dca']),
            ('asynci_no_fam', ['bsa', 'dta', 'fa_mod', 'fa_sev', 'static_dca', 'dyn_dca']),
            ('bsi', ['bsa']),
            ('dci', ['static_dca', 'dyn_dca']),
            ('dti', ['dta']),
            ('fai', ['fa_mild', 'fa_mod', 'fa_sev']),
            ('fai_no_fam', ['fa_mod', 'fa_sev']),
            ('insp_effi', ['insp_efforting']),
        ]
        for patiend_id, pt_df in df.groupby('patient_id'):
            for index_col, async_cols in index_to_async_mapping:
                # this works out decently for multi-col because the first sum
                # operation compresses the columns. The downside is that because
                # we didnt integrate DCA/FA into TOR we can have multiple asyncs
                # in one breath. For now I dont know if this is a huge deal but
                # it def. introduces some inaccuracy in the index vals because
                # they may be artificially higher than what they would be normally
                #
                # set min_periods to 4 because that can artificially inflate index
                # to 1 in early bn for patient
                df.loc[pt_df.index, index_col] = pt_df[async_cols].sum(axis=1).\
                    rolling(self.wmd_n, min_periods=4).apply(lambda x: np.nanmean(x))

    def collate_data(self, algos_used):
        """
        Now that (presumably) all patient results have been tabulated we can finally determine
        what our gold standard compliances are for specific time points. Filter
        """
        self.algos_used = algos_used
        proc_results = pd.concat(self.raw_results)
        proc_results.index = range(len(proc_results))
        for patient, frame in proc_results.groupby('patient_id'):
            valid_plats = frame[frame.is_valid_plat == True]
            # some rows will have multiple plats overlapping with them. we can average the plat
            # get a compliance, plateau pressure, and driving pressure
            for i, row in frame.iterrows():
                plats_in_range = valid_plats[(valid_plats.abs_bs - pd.Timedelta(hours=0.5) < row.abs_bs) & (row.abs_bs < valid_plats.abs_bs + pd.Timedelta(hours=0.5))]
                proc_results.loc[i, 'gold_stnd_compliance'] = plats_in_range.gold_stnd_compliance.mean()
                proc_results.loc[i, 'p_plat'] = (proc_results.loc[i, 'tvi']/proc_results.loc[i, 'gold_stnd_compliance']) + proc_results.loc[i, 'peep']
                proc_results.loc[i, 'p_driving'] = proc_results.loc[i, 'p_plat'] - proc_results.loc[i, 'peep']

        self.proc_results = proc_results
        # filter outliers by patient
        for algo in algos_used:
            for patient_id, df in self.proc_results.groupby('patient_id'):
                inf_idxs = df[(df[algo] == np.inf) | (df[algo] == -np.inf)].index
                df.loc[inf_idxs, algo] = np.nan
                self.proc_results.loc[inf_idxs, algo] = np.nan
                # I've found that mean can blow up in the presence of outliers. So instead use
                # the median
                algo_median = df[algo].median(skipna=True)
                algo_mad = median_absolute_deviation(df[algo].values, nan_policy='omit')
                # multiply the algo mad by 30 because std can be so ridiculous that it
                # is literally non-physiological 30x removal will basically remove
                # everything within the range that is non-physiologic. If we do not
                # do this filtering then std deviation explodes and makes it difficult
                # to interpret our results.
                #
                # There is an argument to be made that this is important to keep
                # because it will show true algorithm behavior. However, my
                # disagreement of this is that when results become non-physiologic,
                # meaning compliance that is impossible, then those results should just
                # automatically be removed in practice. Then keeping them in science
                # will do no real good to inform the actual implementation science.
                self.proc_results.loc[df[df[algo].abs() >= (algo_median + 30*algo_mad)].index, algo] = np.nan

    def compare_patient_level_masks(self, mask1_name, mask2_name, use_wmd, individual_patients=False, std_lim=None):
        """
        Compare results of different masks to each other on patient by patient basis.
        Plot results out with scatter plots as usual.

        :param mask1_name: mask name based on masks obtained from `get_masks`
        :param mask2_name: mask name based on masks obtained from `get_masks`
        :param use_wmd: (bool) use windowed median deviation or no?
        """
        masks = self.get_masks()
        mask1 = masks[mask1_name]
        mask2 = masks[mask2_name]

        pp1 = self.analyze_per_patient_df(self.proc_results[mask1])
        pp2 = self.analyze_per_patient_df(self.proc_results[mask2])
        algos_in_order = sorted(list(pp1.algo.unique()))

        mad_std1, _ = self.preprocess_mad_std_in_df(pp1, use_wmd)
        mad_std2, _ = self.preprocess_mad_std_in_df(pp2, use_wmd)

        mad_std = copy(mad_std1)
        for algo in algos_in_order:
            for i in range(4):
                mad_std[algo][i] = mad_std2[algo][i] - mad_std1[algo][i]

        plt_title = '{} vs {}'.format(mask1_name, mask2_name)
        figname = '{}_vs_{}.png'.format(mask1_name, mask2_name)
        return self._mad_std_scatter(mad_std, use_wmd, plt_title, figname, algos_in_order, individual_patients, std_lim)

    def compare_breath_level_masks(self, mask1_name, mask2_name, figname='custom_breath_by_breath.png'):
        """
        Compare results of different masks to each other on breath by breath results.

        :param mask1_name: mask name based on masks obtained from `get_masks`
        :param mask2_name: mask name based on masks obtained from `get_masks`
        :param figname: figure name to save
        """
        algos_in_frame = set(self.proc_results.columns).intersection(self.algos_used)
        diff_cols = ["{}_diff".format(algo) for algo in algos_in_frame]
        sorted_diff_cols = sorted(diff_cols)

        masks = self.get_masks()
        mask1 = masks[mask1_name]
        mask2 = masks[mask2_name]
        orig_bb1 = self.proc_results[mask1]
        orig_bb2 = self.proc_results[mask2]
        bb1 = orig_bb1[sorted_diff_cols].melt()
        bb2 = orig_bb2[sorted_diff_cols].melt()
        bb1['Mask'] = mask1_name.replace('_', ' ')
        bb2['Mask'] = mask2_name.replace('_', ' ')
        df = pd.concat([bb1, bb2])
        df = df.rename(columns={'variable': 'algo'})

        fig, ax = plt.subplots(figsize=(3*8, 3*3))
        # XXX add WMD option

        # alphabetical order again
        algos_in_order = sorted([algo.replace('_diff', '') for algo in sorted_diff_cols])
        #colors = [cc.cm.glasbey(i) for i in range(len(algos_in_order))]
        sns.boxplot(x='algo', y='value', data=df, hue='Mask', ax=ax, notch=False, bootstrap=self.boot_resamples, showfliers=False, palette='Set2')
        xtick_names = plt.setp(ax, xticklabels=algos_in_order)
        plt.setp(xtick_names, rotation=60, fontsize=14)
        xlim = ax.get_xlim()
        ax.plot(xlim, [0, 0], ls='--', zorder=0, c='red')
        ax.set_ylabel('Difference between Compliance and Algo', fontsize=16)
        ax.set_xlabel('Algorithm', fontsize=16)
        ax.legend(fontsize=16)
        # want to keep a constant y perspective to compare algos
        #ax.set_ylim(-0.025, 0.025)
        title = figname.replace('.png', '').replace('_', ' ')
        ax.set_title(title, fontsize=20)
        fig.savefig(self.results_dir.joinpath(figname).resolve(), dpi=self.dpi)

        medians, iqr = self.extract_medians_and_iqr(orig_bb1[sorted_diff_cols])
        stds = orig_bb1[sorted_diff_cols].std().values
        self._show_breath_by_breath_algo_table(algos_in_order, medians, iqr, stds, mask1_name)

        medians, iqr = self.extract_medians_and_iqr(orig_bb2[sorted_diff_cols])
        stds = orig_bb2[sorted_diff_cols].std().values
        self._show_breath_by_breath_algo_table(algos_in_order, medians, iqr, stds, mask2_name)
        plt.show(fig)

    def extract_medians_and_iqr(self, df):
        medians = []
        iqrs = []
        for col in df.columns:
            med, iqr = self._bootstrap(df[col].values)
            iqrs.append(iqr)
            medians.append(med)
        return np.array(medians), np.array(iqrs)

    def extract_descriptive_statistics(self):
        """
        Gather descriptive statistics for dataset using the processed results dataframe
        """
        # find if data is cvc or not
        is_cvc = False
        for patient in self.proc_results.patient.unique():
            if 'cvc' in patient:
                is_cvc = True
                break
        pt_or_exp = 'patient' if not is_cvc else 'experiment'

        data = [
            # general patient stats
            'n {}s'.format(pt_or_exp),
            '% Female',
            'Age (IQR)',
            'median RASS (IQR)',
            '% paralyzed',
            # ventmode n
            'n vc {}s'.format(pt_or_exp),
            'n pc {}s'.format(pt_or_exp),
            'n prvc {}s'.format(pt_or_exp),
            # general breath counts
            'total breaths',
            'total vc breaths'.format(pt_or_exp),
            'total pc breaths'.format(pt_or_exp),
            'total prvc breaths',
            'mean breaths per {}'.format(pt_or_exp),
            'mean vc per {}'.format(pt_or_exp),
            'mean pc per {}'.format(pt_or_exp),
            'mean prvc per {}'.format(pt_or_exp),
            # asynchronous breath counts
            'total vc async breaths',
            'total pc async breaths',
            'total prvc async breaths',
            'mean vc async per {}'.format(pt_or_exp),
            'mean pc async per {}'.format(pt_or_exp),
            'mean prvc async per {}'.format(pt_or_exp),
            # deeper dive into asynchronies
            'total dta breaths',
            'total bsa breaths',
            'total fa breaths',
            'total static/dynamic dca breaths',
            'total static dca breaths',
            'total dynamic dca breaths',
            # proportions of each async out of total async
            'proportion dta of async',
            'proportion bsa of async',
            'proportion fa of async',
            'proportion static/dynamic dca of async',
        ]
        n_patients = len(self.proc_results.patient_id.unique())
        masks = self.get_masks()
        async_mask = masks['async']
        vc_pts = len(self.proc_results[self.proc_results.ventmode=='vc'].patient_id.unique())
        pc_pts = len(self.proc_results[self.proc_results.ventmode=='pc'].patient_id.unique())
        prvc_pts = len(self.proc_results[self.proc_results.ventmode=='prvc'].patient_id.unique())
        n_vc_async = len(self.proc_results[(self.proc_results.ventmode=='vc') & async_mask])
        n_pc_async = len(self.proc_results[(self.proc_results.ventmode=='pc') & async_mask])
        n_prvc_async = len(self.proc_results[(self.proc_results.ventmode=='prvc') & async_mask])
        total_async = len(self.proc_results[async_mask])
        vals = [
            # general stats
            n_patients,
            'TODO',  # need sex data. can get this later tho
            'TODO',  # another thing that we dont need now
            'TODO',  # get this from cohort.csv
            'TODO',  # will need to get this from EHR. But probably not necessary yet.
            # ventmode n
            vc_pts,
            pc_pts,
            prvc_pts,
            # general breath counts
            len(self.proc_results),
            len(self.proc_results[self.proc_results.ventmode=='vc']),
            len(self.proc_results[self.proc_results.ventmode=='pc']),
            len(self.proc_results[self.proc_results.ventmode=='prvc']),
            len(self.proc_results)/n_patients,
            len(self.proc_results[self.proc_results.ventmode=='vc']) / vc_pts if vc_pts != 0 else np.nan,
            len(self.proc_results[self.proc_results.ventmode=='pc']) / pc_pts if pc_pts != 0 else np.nan,
            len(self.proc_results[self.proc_results.ventmode=='prvc']) / prvc_pts if prvc_pts != 0 else np.nan,
            # async breath counts
            n_vc_async,
            n_pc_async,
            n_prvc_async,
            round(n_vc_async / vc_pts, 2) if vc_pts != 0 else np.nan,
            round(n_pc_async / pc_pts, 2) if pc_pts != 0 else np.nan,
            n_prvc_async / prvc_pts if prvc_pts != 0 else np.nan,
            # deeper dive into asynchronies
            len(self.proc_results[self.proc_results.dta > 0]),
            len(self.proc_results[self.proc_results.bsa > 0]),
            len(self.proc_results[self.proc_results.fa > 0]),
            len(self.proc_results[(self.proc_results.dyn_dca > 0) | (self.proc_results.static_dca > 0)]),
            len(self.proc_results[(self.proc_results.static_dca > 0)]),
            len(self.proc_results[(self.proc_results.dyn_dca > 0)]),
            # proportions
            round(len(self.proc_results[self.proc_results.dta > 0])/total_async, 2),
            round(len(self.proc_results[self.proc_results.bsa > 0])/total_async, 2),
            round(len(self.proc_results[self.proc_results.fa > 0])/total_async, 2),
            round(len(self.proc_results[(self.proc_results.dyn_dca > 0) | (self.proc_results.static_dca > 0)])/total_async, 2),
        ]
        table = PrettyTable()
        table.field_names = ['stat', 'val']
        for stat, val in zip(data, vals):
            table.add_row([stat, val])
        prefix = 'CVC' if is_cvc else 'Patient'
        display(HTML('<h2>{}</h2>'.format(prefix + " Data Descriptive Statistics")))
        display(HTML(table.get_html_string()))

    def get_masks(self):
        return {
            'all_efforting': (
                (self.proc_results.early_efforting != 0) |
                (self.proc_results.insp_efforting != 0) |
                (self.proc_results.exp_efforting != 0)
            ),
            'async': (
                (self.proc_results.dta != 0) |
                (self.proc_results.bsa != 0) |
                (self.proc_results.fa != 0) |
                (self.proc_results.static_dca != 0) |
                (self.proc_results.dyn_dca != 0)
            ),
            # FA mild can look very close to normal breathing
            'async_no_fam': (
                (self.proc_results.dta != 0) |
                (self.proc_results.bsa != 0) |
                (self.proc_results.fa > 1) |
                (self.proc_results.static_dca != 0) |
                (self.proc_results.dyn_dca != 0)
            ),
            'async_and_efforting': (
                (self.proc_results.early_efforting != 0) |
                (self.proc_results.insp_efforting != 0) |
                (self.proc_results.exp_efforting != 0) |
                (self.proc_results.dta != 0) |
                (self.proc_results.bsa != 0) |
                (self.proc_results.fa != 0) |
                (self.proc_results.static_dca != 0) |
                (self.proc_results.dyn_dca != 0)
            ),
            # FA mild can look very close to normal breathing
            'async_no_fam_and_efforting': (
                (self.proc_results.early_efforting != 0) |
                (self.proc_results.insp_efforting != 0) |
                (self.proc_results.exp_efforting != 0) |
                (self.proc_results.dta != 0) |
                (self.proc_results.bsa != 0) |
                # FA mild can look very close to normal breathing
                (self.proc_results.fa > 1) |
                (self.proc_results.static_dca != 0) |
                (self.proc_results.dyn_dca != 0)
            ),
            'bsa': (self.proc_results.bsa != 0),
            'dca': (
                (self.proc_results.static_dca != 0) |
                (self.proc_results.dyn_dca != 0)
            ),
            'dta': (self.proc_results.dta != 0),
            'early_efforting': (self.proc_results.early_efforting != 0),
            'exp_efforting': (self.proc_results.exp_efforting != 0),
            'fa': (self.proc_results.fa != 0),
            'fa_mod_sev': (self.proc_results.fa > 1),
            'fa_sev': (self.proc_results.fa > 2),
            'insp_efforting': (self.proc_results.insp_efforting != 0),
            'no_async': (
                (self.proc_results.dta == 0) &
                (self.proc_results.bsa == 0) &
                (self.proc_results.fa == 0) &
                (self.proc_results.static_dca == 0) &
                (self.proc_results.dyn_dca == 0) &
                (self.proc_results.artifact == 0)
            ),
            'no_async_no_efforting': (
                (self.proc_results.dta == 0) &
                (self.proc_results.bsa == 0) &
                (self.proc_results.fa == 0) &
                (self.proc_results.static_dca == 0) &
                (self.proc_results.dyn_dca == 0) &
                (self.proc_results.early_efforting == 0) &
                (self.proc_results.insp_efforting == 0) &
                (self.proc_results.exp_efforting == 0) &
                (self.proc_results.artifact == 0)
            ),
            'no_efforting': (
                (self.proc_results.early_efforting == 0) &
                (self.proc_results.insp_efforting == 0) &
                (self.proc_results.exp_efforting == 0)
            ),
            'pc_only': (self.proc_results.ventmode == 'pc'),
            'pc_prvc': self.proc_results.ventmode.isin(['pc', 'prvc']),
            'prvc_only': (self.proc_results.ventmode == 'prvc'),
            'vc_only': (self.proc_results.ventmode == 'vc'),
        }

    def preprocess_mad_std_in_df(self, df, use_wmd):
        # Do scatter of MAD by std
        algos_in_frame = sorted(list(df.algo.unique()))
        mad_std = {algo: [[], [], None, None, None] for algo in algos_in_frame}
        algo_dists = []
        if not use_wmd:
            mad_col = 'mad_pt'
            std_col = 'std_pt'
        else:
            mad_col = 'mad_wmd'
            std_col = 'std_wmd'

        for algo in algos_in_frame:
            # mad on x axis, std on y
            mad_std[algo][0] = df[df.algo == algo][mad_col]
            if np.isnan(mad_std[algo][0]).all():
                del mad_std[algo]
                continue
            mad_std[algo][1] = df[df.algo == algo][std_col]
            mean_mad = np.nanmean(mad_std[algo][0])
            mean_std = np.nanmean(mad_std[algo][1])
            mad_std[algo][2] = mean_mad
            mad_std[algo][3] = mean_std
            # l1 distance to origin (0, 0). uses l1 because l2 places higher emphasis on std
            mad_std[algo][4] = mean_mad+mean_std
            algo_dists.append(mean_mad+mean_std)

        algos_used = [algo for algo in copy(algos_in_frame) if algo in mad_std]
        # sort by alphabetical order
        algos_in_order = sorted(algos_used)
        return mad_std, algos_in_order

    def plot_algo_scatter(self, df, use_wmd, plt_title, figname, individual_patients, std_lim):
        """
        Perform scatterplot for all available algos based on an input per-patient dataframe.

        X-axis is MAD and Y-axis is std.
        """
        algos_in_frame = sorted(list(df.algo.unique()))
        mad_std, algos_in_order = self.preprocess_mad_std_in_df(df, use_wmd)
        return self._mad_std_scatter(mad_std, use_wmd, plt_title, figname, algos_in_order, individual_patients, std_lim)

    def plot_algo_mad_std_boxplots(self, df, algo_ordering, use_wmd, figname_prefix):
        fig, ax = plt.subplots(figsize=(3*8, 3*3))
        # you can use bootstrap too if you want, but for now I'm not going to
        if not use_wmd:
            mad_col = 'mad_pt'
            std_col = 'std_pt'
        else:
            mad_col = 'mad_wmd'
            std_col = 'std_wmd'

        sns.boxplot(x='algo', y=mad_col, data=df, order=algo_ordering, notch=True, showfliers=False)
        ax.set_ylabel('MAD (Median Absolute Deviation) of (Compliance - Algo)', fontsize=16)
        ax.set_xlabel('Algorithm', fontsize=16)
        ax.set_ylim(-.4, 26)
        fig.savefig(self.results_dir.joinpath('{}_mad_wmd_{}_boxplot_result.png'.format(use_wmd, figname_prefix)).resolve(), dpi=self.dpi)

        fig, ax = plt.subplots(figsize=(3*8, 3*3))
        sns.boxplot(x='algo', y=std_col, data=df, order=algo_ordering, notch=True, showfliers=False)
        ax.set_ylabel('Standard Deviation ($\sigma$) of Algo', fontsize=16)
        ax.set_xlabel('Algorithm', fontsize=16)
        ax.set_ylim(-.4, 31)
        fig.savefig(self.results_dir.joinpath('{}_std_wmd_{}_boxplot_result.png'.format(use_wmd, figname_prefix)).resolve(), dpi=self.dpi)

    def show_individual_breath_by_breath_frame_results(self, df, figname):
        fig, ax = plt.subplots(figsize=(3*8, 3*3))
        # XXX add WMD option
        algos_in_frame = set(df.columns).intersection(self.algos_used)
        diff_cols = ["{}_diff".format(algo) for algo in algos_in_frame]
        sorted_diff_cols = sorted(diff_cols)
        medians, iqr = self.extract_medians_and_iqr(df[sorted_diff_cols])
        stds = df[sorted_diff_cols].std().values.round(5)

        # alphabetical order again
        algos_in_order = sorted([algo.replace('_diff', '') for algo in sorted_diff_cols])
        self._draw_seaborn_boxplot_with_bootstrap(df[sorted_diff_cols], ax, medians, notch=False, bootstrap=self.boot_resamples)
        xtick_names = plt.setp(ax, xticklabels=algos_in_order)
        plt.setp(xtick_names, rotation=60, fontsize=14)
        xlim = ax.get_xlim()
        ax.plot(xlim, [0, 0], ls='--', zorder=0, c='red')
        ax.set_ylabel('Difference between Compliance and Algo', fontsize=16)
        ax.set_xlabel('Algorithm', fontsize=16)
        # want to keep a constant y perspective to compare algos
        #ax.set_ylim(-0.025, 0.025)
        title = figname.replace('.png', '').replace('_', ' ')
        ax.set_title(title, fontsize=20)
        fig.savefig(self.results_dir.joinpath(figname).resolve(), dpi=self.dpi)

        # show table of boxplot results
        self._show_breath_by_breath_algo_table(algos_in_order, medians, iqr, stds, title)
        plt.show(fig)

    def perform_multi_window_analysis(self, absolute=True, windows=[5, 10, 20, 50, 100]):
        """
        Show insights from analyzing multiple different window sizes for different
        algorithms.

        :param absolute: return absolute values for WMD calcs
        :param windows: list of window sizes to use
        """
        lw = 4
        abs_lmda = lambda x: np.abs(x) if absolute else x
        # for now just run some of the least squares algos
        window_data = []
        for win_size in windows:
            self.set_new_wmd_n(win_size)
            window_data.append(self.proc_results.copy())

        for algo in self.algos_used:
            fig, axes = plt.subplots(nrows=2, ncols=2, figsize=(3*8, 3*6))
            wmd_colname = algo + '_wmd'
            for i, j, col in [(0, 0, 'asynci'), (0, 1, 'asynci_no_fam'), (1, 0, 'insp_effi'), (1, 1, 'bsi')]:
                for k, size in enumerate(windows):
                    data = window_data[k]
                    data[wmd_colname] = abs_lmda(data[wmd_colname])
                    sns.regplot(
                        x=col,
                        y=wmd_colname,
                        data=data,
                        scatter_kws={'s': 0, 'alpha': .0},
                        line_kws={'label': size, 'lw': lw},
                        ax=axes[i][j],
                    )
                axes[i][j].set_ylabel('')
                axes[i][j].set_xlabel(col.replace('_', ' '))
                x, y = axes[i][j].lines[0].get_data()
                #slope = round((y[-1] - y[0]) / (x[-1] - x[0]), 2)
                #handles, labels = axes[i][j].get_legend_handles_labels()
                #axes[i][j].legend(handles, ['n: {} slope: {}'.format(self.wmd_n, slope)], fontsize=16)
                axes[i][j].legend()
                xlim = axes[i][j].get_xlim()
                axes[i][j].plot(xlim, [0, 0], ls='--', zorder=0, c='red', lw=lw)
                axes[i][j].set_xlim(xlim)
                y_min = sys.maxsize
                y_max = -sys.maxsize
                for line in axes[i][j].lines:
                    x, y = line.get_data()
                    if min(y) < y_min:
                        y_min = min(y)
                    if max(y) > y_max:
                        y_max = max(y)
                min_ = y_min-5 if not absolute else -1
                axes[i][j].set_ylim((min_, y_max+5))

            plt.suptitle(FileCalculations.algo_name_mapping[algo] + ' n: {}'.format(self.wmd_n), fontsize=24)
            plt.show(fig)

    def perform_single_window_analysis(self, absolute=True):
        """
        Show insights form analyzing windowed calculations

        Lineplots: For each algorithm display regression lineplot showing the
                   window's performance across varying scenarios.

        :param absolute: return absolute values for WMD calcs
        """
        lw = 4
        abs_lmda = lambda x: np.abs(x) if absolute else x
        # for now just run some of the least squares algos
        for algo in self.algos_used:
            fig, axes = plt.subplots(nrows=2, ncols=2, figsize=(3*8, 3*6))
            wmd_colname = algo + '_wmd'
            for i, j, col in [(0, 0, 'asynci'), (0, 1, 'asynci_no_fam'), (1, 0, 'insp_effi'), (1, 1, 'bsi')]:
                data = self.proc_results.copy()
                data[wmd_colname] = abs_lmda(data[wmd_colname])
                sns.regplot(
                    x=col,
                    y=wmd_colname,
                    data=data,
                    scatter_kws={'s': 2, 'alpha': .5, 'edgecolors': 'black', 'color': 'blue'},
                    line_kws={'label': 'regression', 'lw': lw},
                    ax=axes[i][j],
                )
                axes[i][j].set_ylabel('')
                axes[i][j].set_xlabel(col.replace('_', ' '))
                x, y = axes[i][j].lines[0].get_data()
                slope = round((y[-1] - y[0]) / (x[-1] - x[0]), 2)
                handles, labels = axes[i][j].get_legend_handles_labels()
                axes[i][j].legend(handles, ['n: {} slope: {}'.format(self.wmd_n, slope)], fontsize=16)
                xlim = axes[i][j].get_xlim()
                axes[i][j].plot(xlim, [0, 0], ls='--', zorder=0, c='red', lw=lw)
                axes[i][j].set_xlim(xlim)

            plt.suptitle(FileCalculations.algo_name_mapping[algo] + ' n: {}'.format(self.wmd_n), fontsize=24)
            plt.show(fig)

    def plot_breath_by_breath_results(self, only_patient=None, exclude_cols=[]):
        only_patient_wrapper = lambda df, pt: df[df.patient == pt] if pt is not None else df
        exclude_algos_wrapper = lambda df, cols: df.drop(cols, axis=1) if exclude_cols else df
        self.show_individual_breath_by_breath_frame_results(
            exclude_algos_wrapper(only_patient_wrapper(self.proc_results, only_patient), exclude_cols),
            'breath_by_breath_results.png'
        )
        self.show_individual_breath_by_breath_frame_results(
            exclude_algos_wrapper(only_patient_wrapper(self.bb_no_async, only_patient), exclude_cols),
            'no_async_breath_by_breath_results.png'
        )
        self.show_individual_breath_by_breath_frame_results(
            exclude_algos_wrapper(only_patient_wrapper(self.bb_vc_only, only_patient), exclude_cols),
            'vc_only_breath_by_breath_results.png'
        )
        self.show_individual_breath_by_breath_frame_results(
            exclude_algos_wrapper(only_patient_wrapper(self.bb_vc_no_async, only_patient), exclude_cols),
            'vc_no_async_breath_by_breath_results.png'
        )
        self.show_individual_breath_by_breath_frame_results(
            exclude_algos_wrapper(only_patient_wrapper(self.bb_vc_only_async, only_patient), exclude_cols),
            'vc_only_async_breath_by_breath_results.png'
        )
        self.show_individual_breath_by_breath_frame_results(
            exclude_algos_wrapper(only_patient_wrapper(self.bb_pc_only, only_patient), exclude_cols),
            'pc_only_breath_by_breath_results.png'
        )
        self.show_individual_breath_by_breath_frame_results(
            exclude_algos_wrapper(only_patient_wrapper(self.bb_pc_no_async, only_patient), exclude_cols),
            'pc_no_async_breath_by_breath_results.png'
        )
        self.show_individual_breath_by_breath_frame_results(
            exclude_algos_wrapper(only_patient_wrapper(self.bb_pc_only_async, only_patient), exclude_cols),
            'pc_only_async_breath_by_breath_results.png'
        )
        self.show_individual_breath_by_breath_frame_results(
            exclude_algos_wrapper(only_patient_wrapper(self.bb_prvc_only, only_patient), exclude_cols),
            'prvc_only_breath_by_breath_results.png'
        )
        self.show_individual_breath_by_breath_frame_results(
            exclude_algos_wrapper(only_patient_wrapper(self.bb_prvc_no_async, only_patient), exclude_cols),
            'prvc_no_async_breath_by_breath_results.png'
        )
        self.show_individual_breath_by_breath_frame_results(
            exclude_algos_wrapper(only_patient_wrapper(self.bb_prvc_only_async, only_patient), exclude_cols),
            'prvc_only_async_breath_by_breath_results.png'
        )
        self.show_individual_breath_by_breath_frame_results(
            exclude_algos_wrapper(only_patient_wrapper(self.bb_no_efforting, only_patient), exclude_cols),
            'no_efforting_breath_by_breath_results.png'
        )
        self.show_individual_breath_by_breath_frame_results(
            exclude_algos_wrapper(only_patient_wrapper(self.bb_early_efforting, only_patient), exclude_cols),
            'early_efforting_breath_by_breath_results.png'
        )
        self.show_individual_breath_by_breath_frame_results(
            exclude_algos_wrapper(only_patient_wrapper(self.bb_insp_efforting, only_patient), exclude_cols),
            'insp_efforting_breath_by_breath_results.png'
        )
        self.show_individual_breath_by_breath_frame_results(
            exclude_algos_wrapper(only_patient_wrapper(self.bb_exp_efforting, only_patient), exclude_cols),
            'exp_efforting_breath_by_breath_results.png'
        )
        self.show_individual_breath_by_breath_frame_results(
            exclude_algos_wrapper(only_patient_wrapper(self.bb_all_efforting, only_patient), exclude_cols),
            'all_efforting_breath_by_breath_results.png'
        )
        self.show_individual_breath_by_breath_frame_results(
            exclude_algos_wrapper(only_patient_wrapper(self.bb_all_pressure_only, only_patient), exclude_cols),
            'pc_prvc_breath_by_breath_results.png'
        )
        self.show_individual_breath_by_breath_frame_results(
            exclude_algos_wrapper(only_patient_wrapper(self.bb_all_pressure_no_async, only_patient), exclude_cols),
            'pc_prvc_no_async_breath_by_breath_results.png'
        )
        self.show_individual_breath_by_breath_frame_results(
            exclude_algos_wrapper(only_patient_wrapper(self.bb_all_pressure_only_async, only_patient), exclude_cols),
            'pc_prvc_only_async_breath_by_breath_results.png'
        )

    def plot_per_patient_results(self, use_wmd, individual_patients=False, show_boxplots=True, std_lim=None):
        """
        Plot patient by patient results

        :param use_wmd: use wmd or no?
        :param individual_patients: show individual_patients scatter points
        :param show_boxplots: show boxplots after scatter plots
        :param std_lim: limit graphs by standard deviation within certain
                        factor. Normally is set to None (no limit). But can be
                        set to any floating value > 0.
        """
        # Patient by Patient. All breathing
        mad_std, algos_in_order = self.plot_algo_scatter(self.pp_all, use_wmd, 'Patient by patient results. No filters', 'patient_by_patient_result.png', individual_patients, std_lim)
        if show_boxplots:
            self.plot_algo_mad_std_boxplots(self.pp_all, algos_in_order, use_wmd, 'patient_by_patient')

        # Patient by patient. no asynchronies
        mad_std, algos_in_order = self.plot_algo_scatter(self.pp_no_async, use_wmd, 'Patient by patient results. No Asynchronies', 'patient_by_patient_no_async_result.png', individual_patients, std_lim)
        if show_boxplots:
            self.plot_algo_mad_std_boxplots(self.pp_no_async, algos_in_order, use_wmd, 'patient_by_patient_no_async')

        # Asynchronies only
        mad_std, algos_in_order = self.plot_algo_scatter(self.pp_async_results, use_wmd, 'Patient by patient results. Asynchronies only', 'patient_by_patient_asynchronies_only.png', individual_patients, std_lim)
        if show_boxplots:
            self.plot_algo_mad_std_boxplots(self.pp_async_results, algos_in_order, use_wmd, 'asynchronies_only_pbp')

        # VC only patient by patient.
        mad_std, algos_in_order = self.plot_algo_scatter(self.pp_vc_only, use_wmd, 'Patient by patient results. VC only', 'patient_by_patient_vc_only.png', individual_patients, std_lim)
        if show_boxplots:
            self.plot_algo_mad_std_boxplots(self.pp_vc_only, algos_in_order, use_wmd, 'vc_only_pbp')

        # VC only, non-asynchronies
        mad_std, algos_in_order = self.plot_algo_scatter(self.pp_vc_no_async, use_wmd, 'Patient by patient results. VC, No Asynchronies', 'patient_by_patient_vc_no_asynchronies.png', individual_patients, std_lim)

        # VC only, asynchronies only
        mad_std, algos_in_order = self.plot_algo_scatter(self.pp_vc_only_async, use_wmd, 'Patient by patient results. VC Asynchronies only', 'patient_by_patient_vc_asynchronies_only.png', individual_patients, std_lim)

        # PC only patient by patient.
        mad_std, algos_in_order = self.plot_algo_scatter(self.pp_pc_only, use_wmd, 'Patient by patient results. PC only', 'patient_by_patient_pc_only.png', individual_patients, std_lim)
        if show_boxplots:
            self.plot_algo_mad_std_boxplots(self.pp_pc_only, algos_in_order, use_wmd, 'pc_only_pbp')

        # PC only, non-asynchronies
        mad_std, algos_in_order = self.plot_algo_scatter(self.pp_pc_no_async, use_wmd, 'Patient by patient results. PC, No Asynchronies', 'patient_by_patient_pc_no_asynchronies.png', individual_patients, std_lim)

        # PC only, asynchronies only
        mad_std, algos_in_order = self.plot_algo_scatter(self.pp_pc_only_async, use_wmd, 'Patient by patient results. PC Asynchronies only', 'patient_by_patient_pc_asynchronies_only.png', individual_patients, std_lim)

        # PRVC only patient by patient.
        mad_std, algos_in_order = self.plot_algo_scatter(self.pp_prvc_only, use_wmd, 'Patient by patient results. PRVC only', 'patient_by_patient_prvc_only.png', individual_patients, std_lim)
        if show_boxplots:
            self.plot_algo_mad_std_boxplots(self.pp_prvc_only, algos_in_order, use_wmd, 'prvc_only_pbp')

        # PRVC only, non-asynchronies
        mad_std, algos_in_order = self.plot_algo_scatter(self.pp_prvc_no_async, use_wmd, 'Patient by patient results. PRVC, No Asynchronies', 'patient_by_patient_prvc_no_asynchronies.png', individual_patients, std_lim)

        # PRVC only, asynchronies only
        mad_std, algos_in_order = self.plot_algo_scatter(self.pp_prvc_only_async, use_wmd, 'Patient by patient results. PRVC Asynchronies only', 'patient_by_patient_prvc_asynchronies_only.png', individual_patients, std_lim)

        # no efforting only
        mad_std, algos_in_order = self.plot_algo_scatter(
            self.pp_no_efforting,
            use_wmd,
            'Patient by patient results. No Apparent Efforting',
            'patient_by_patient_no_efforting.png',
            individual_patients,
            std_lim
        )

        # early efforting only
        mad_std, algos_in_order = self.plot_algo_scatter(
            self.pp_early_efforting,
            use_wmd,
            'Patient by patient results. Early Efforting',
            'patient_by_patient_early_efforting.png',
            individual_patients,
            std_lim
        )

        # insp efforting only
        mad_std, algos_in_order = self.plot_algo_scatter(
            self.pp_insp_efforting,
            use_wmd,
            'Patient by patient results. Inspiratory Efforting',
            'patient_by_patient_insp_efforting.png',
            individual_patients,
            std_lim
        )

        # exp efforting only
        mad_std, algos_in_order = self.plot_algo_scatter(
            self.pp_exp_efforting,
            use_wmd,
            'Patient by patient results. Expiratory Efforting',
            'patient_by_patient_exp_efforting.png',
            individual_patients,
            std_lim
        )

        # all efforting only
        mad_std, algos_in_order = self.plot_algo_scatter(
            self.pp_all_efforting,
            use_wmd,
            'Patient by patient results. All Efforting',
            'patient_by_patient_all_efforting.png',
            individual_patients,
            std_lim
        )

        # PC/PRVC only
        mad_std, algos_in_order = self.plot_algo_scatter(self.pp_all_pressure_only, use_wmd, 'Patient by patient results. PC/PRVC only', 'patient_by_patient_pc_prvc_only.png', individual_patients, std_lim)

        if show_boxplots:
            self.plot_algo_mad_std_boxplots(self.pp_all_pressure_only, algos_in_order, use_wmd, 'pressure_only_pbp')

        # Artifacts only
        mad_std, algos_in_order = self.plot_algo_scatter(self.pp_artifacts, use_wmd, 'Patient by patient results. Artifacts only', 'patient_by_patient_artifacts_only.png', individual_patients, std_lim)

        # group asynchronies/artifacts by mode
        mad_std, algos_in_order = self.plot_algo_scatter(self.pp_all_pressure_only_async, use_wmd, 'Patient by patient results. Pressure Mode Asynchronies only', 'patient_by_patient_pressure_mode_asynchronies_only.png', individual_patients, std_lim)

        # I go back and forth in between questioning whether this belongs here or in per_patient
        if show_boxplots:
            for algo in self.algos_used:
                fig, ax = plt.subplots(figsize=(3*8, 3*2))
                sns.boxplot(x='patient_id', y="{}_diff".format(algo), data=self.proc_results, showfliers=False)
                ax.set_ylabel('Difference between Compliance and Algo')
                ax.set_xlabel('Patient', fontsize=16)
                ax.set_title('{} plot by patient'.format(algo), fontsize=20)
                # want to keep a constant y perspective to compare algos
                #ax.set_ylim(-0.07, 0.07)
                fig.savefig(self.results_dir.joinpath('{}_breath_by_breath_patient_result.png'.format(algo)).resolve(), dpi=self.dpi)

    def save_results(self):
        if not self.results_dir.parent.exists():
            self.results_dir.parent.mkdir()
        if not self.results_dir.exists():
            self.results_dir.mkdir()
        pd.to_pickle(self, str(self.results_dir.joinpath('ResultsContainer.pkl')))

<<<<<<< HEAD
    def visualize_patient(self, patient, algos, extra_mask=None, ts_xlim=None, ts_ylim=None):
=======
    def set_new_wmd_n(self, wmd_n):
        """
        Set a new number of samples for WMD.

        :param wmd_n: new length of WMD window
        """
        self.wmd_n = wmd_n
        self.analyze_results()

    def visualize_patient(self, patient, algos, extra_mask=None):
>>>>>>> 34c2fa82
        if algos == 'all':
            algos = self.algos_used
        algo_cols = algos
        diff_cols = ['{}_diff'.format(c) for c in algo_cols]
        wmd_cols = ['{}_wmd'.format(c) for c in algo_cols]
        final_cols = algo_cols + diff_cols + wmd_cols + ['gold_stnd_compliance', 'patient_id']

        if not isinstance(extra_mask, type(None)):
            patient_df = self.proc_results[(self.proc_results.patient == patient) & extra_mask][final_cols]
        else:
            patient_df = self.proc_results[self.proc_results.patient == patient][final_cols]

        patient_df[algo_cols].plot(figsize=(3*8, 4*3), colormap=cc.cm.glasbey, fontsize=16)
        plt.legend(fontsize=16)
        plt.title(patient, fontsize=20)
        if ts_xlim is not None:
            plt.xlim(ts_xlim)
        if ts_ylim is not None:
            plt.ylim(ts_ylim)
        plt.plot(patient_df.gold_stnd_compliance, label='gt')
        plt.show()

        pp_custom = self.analyze_per_patient_df(patient_df)
        mad_std, algos_in_order = self.plot_algo_scatter(
            pp_custom,
            False,
            'Patient {}. Custom plot'.format(patient),
            '{}_custom_plot.png'.format(patient),
            False,
            None,
        )

        # breath by breath results
        self.show_individual_breath_by_breath_frame_results(
            patient_df, 'pc_prvc_only_async_breath_by_breath_results.png'
        )




def main():
    parser = argparse.ArgumentParser()
    parser.add_argument('experiment_name')
    parser.add_argument('--only-patient', help='only run results for specific patient', nargs='*')
    parser.add_argument('--algos', nargs="*", default='all')
    parser.add_argument('--tc-algos', choices=['al_rawas', 'brunner', 'fuzzy', 'ikeda', 'lourens', 'wiri', 'all'], nargs='*', default='all')
    parser.add_argument('-ltc', '--lourens-tc-choice', type=int, default=50)
    parser.add_argument('-dp', '--data-path', default=str(Path(__file__).parent.joinpath('../dataset/processed_data')))
    parser.add_argument('--cvc-only', action='store_true', help='only analyze cvc data')
    parser.add_argument('--no-cvc', action='store_true', help='dont analyze cvc data')

    args = parser.parse_args()

    all_patient_dirs = Path(args.data_path).glob('*')
    algo = 'predator'
    baseline = 'insp_least_squares'
    results = ResultsContainer(args.experiment_name, 20)

    for dir_ in sorted(list(all_patient_dirs)):
        if args.cvc_only and 'cvc' not in str(dir_):
            continue

        if args.no_cvc and 'cvc' in str(dir_):
            continue

        patient_id = dir_.name
        for file in dir_.glob('*.raw.npy'):
            patient_id = file.parent.name
            if args.only_patient and patient_id not in args.only_patient:
                continue
            extra = pd.read_pickle(str(file).replace('raw.npy', 'extra.pkl'))
            if 'cvc' in str(file):
                compliance_f = dir_.joinpath('compliance.txt')
                recorded_compliance = int(open(compliance_f).read().strip())
            else:
                recorded_compliance = None
            calcs = FileCalculations(patient_id, str(file), args.algos, 9, extra, tc_algos=args.tc_algos, lourens_tc_choice=args.lourens_tc_choice, recorded_compliance=recorded_compliance)
            try:
                calcs.analyze_file()
            except Exception as err:
                print('Failed on file: {}'.format(str(file)))
                exc_type, exc_value, exc_traceback = sys.exc_info()
                traceback.print_tb(exc_traceback)
                print(err)
                return
            results.add_results_df(patient_id, calcs.results)
    results.collate_data(calcs.algos_used)
    results.save_results()


if __name__ == '__main__':
    main()<|MERGE_RESOLUTION|>--- conflicted
+++ resolved
@@ -1194,9 +1194,6 @@
             self.results_dir.mkdir()
         pd.to_pickle(self, str(self.results_dir.joinpath('ResultsContainer.pkl')))
 
-<<<<<<< HEAD
-    def visualize_patient(self, patient, algos, extra_mask=None, ts_xlim=None, ts_ylim=None):
-=======
     def set_new_wmd_n(self, wmd_n):
         """
         Set a new number of samples for WMD.
@@ -1206,8 +1203,7 @@
         self.wmd_n = wmd_n
         self.analyze_results()
 
-    def visualize_patient(self, patient, algos, extra_mask=None):
->>>>>>> 34c2fa82
+    def visualize_patient(self, patient, algos, extra_mask=None, ts_xlim=None, ts_ylim=None):
         if algos == 'all':
             algos = self.algos_used
         algo_cols = algos
@@ -1244,8 +1240,6 @@
         self.show_individual_breath_by_breath_frame_results(
             patient_df, 'pc_prvc_only_async_breath_by_breath_results.png'
         )
-
-
 
 
 def main():
